--- conflicted
+++ resolved
@@ -386,7 +386,6 @@
       ]
     },
     {
-<<<<<<< HEAD
       "name": "khronos-GlamVelvetSofa",
       "model": "../../../shared-assets/models/glTF-Sample-Models/2.0/GlamVelvetSofa/glTF/GlamVelvetSofa.gltf",
       "dimensions": {
@@ -397,7 +396,12 @@
         "theta": 2,
         "phi": 70.0,
         "radius":2.2
-=======
+      },
+      "exclude": [
+        "dspbr-pt"
+      ]
+    },
+    {
       "name": "khronos-Fox",
       "model": "../../../shared-assets/models/glTF-Sample-Models/2.0/Fox/glTF/Fox.gltf",
       "target": {
@@ -408,7 +412,6 @@
       "orbit": {
         "theta": -60,
         "radius": 124
->>>>>>> f83abe03
       },
       "exclude": [
         "dspbr-pt"
